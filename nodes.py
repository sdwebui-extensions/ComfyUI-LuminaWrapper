import torch
import os
import sys
import math
import gc

import comfy.model_management as mm
from comfy.utils import ProgressBar, load_torch_file

import folder_paths

script_directory = os.path.dirname(os.path.abspath(__file__))
sys.path.append(script_directory)

import lumina_models
from transport import ODE
from transformers import AutoModel, AutoTokenizer, GemmaForCausalLM
from argparse import Namespace

from contextlib import nullcontext
try:
    from accelerate import init_empty_weights
    from accelerate.utils import set_module_tensor_to_device
    is_accelerate_available = True
except:
    pass

try:
    from flash_attn import flash_attn_varlen_func
    FLASH_ATTN_AVAILABLE = True
    print("Flash Attention is available")
except:
    FLASH_ATTN_AVAILABLE = False
    print("LuminaWrapper: WARNING! Flash Attention is not available, using much slower torch SDP attention")

class DownloadAndLoadLuminaModel:
    @classmethod
    def INPUT_TYPES(s):
        return {"required": {
            "model": (
                    [ 
                    'Alpha-VLLM/Lumina-Next-SFT',
                    'Alpha-VLLM/Lumina-Next-T2I'
                    ],
                    {
                    "default": 'Alpha-VLLM/Lumina-Next-SFT'
                    }),
            "precision": ([ 'bf16','fp32'],
                    {
                    "default": 'bf16'
                    }),
            },
        }

    RETURN_TYPES = ("LUMINAMODEL",)
    RETURN_NAMES = ("lumina_model",)
    FUNCTION = "loadmodel"
    CATEGORY = "LuminaWrapper"

    def loadmodel(self, model, precision):
        device = mm.get_torch_device()
        offload_device = mm.unet_offload_device()
        dtype = {"bf16": torch.bfloat16, "fp16": torch.float16, "fp32": torch.float32}[precision]

        model_name = model.rsplit('/', 1)[-1]
        model_path = os.path.join(folder_paths.models_dir, "lumina", model_name)
        safetensors_path = os.path.join(model_path, "consolidated.00-of-01.safetensors")
        
        if not os.path.exists(safetensors_path):
<<<<<<< HEAD
            if os.path.exists(os.path.join("/stable-diffusion-cache/models", "lumina", model_name)):
                model_path = os.path.join("/stable-diffusion-cache/models", "lumina", model_name)
            else:
                print(f"Downloading Lumina model to: {model_path}")
                from huggingface_hub import snapshot_download
                snapshot_download(repo_id=model,
                                ignore_patterns=['*ema*'],
                                local_dir=model_path,
                                local_dir_use_symlinks=False)
=======
            print(f"Downloading Lumina model to: {model_path}")
            from huggingface_hub import snapshot_download
            snapshot_download(repo_id=model,
                            ignore_patterns=['*ema*', '*.pth'],
                            local_dir=model_path,
                            local_dir_use_symlinks=False)
>>>>>>> 6abdb133
                  
        #train_args = torch.load(os.path.join(model_path, "model_args.pth"))

        train_args = Namespace(
            model='NextDiT_2B_GQA_patch2',
            image_size=1024,
            vae='sdxl',
            precision='bf16',
            grad_precision='fp32',
            grad_clip=2.0,
            wd=0.0,
            qk_norm=True,
            model_parallel_size=1
        )

        with (init_empty_weights() if is_accelerate_available else nullcontext()):
            model = lumina_models.__dict__[train_args.model](qk_norm=train_args.qk_norm, cap_feat_dim=2048)
        model.eval().to(dtype)

        sd = load_torch_file(safetensors_path)
        if is_accelerate_available:
            for key in sd:
                set_module_tensor_to_device(model, key, dtype=dtype, device=offload_device, value=sd[key])
        else:
            model.load_state_dict(sd, strict=True)
        del sd
        mm.soft_empty_cache()
        
        lumina_model = {
            'model': model, 
            'train_args': train_args,
            'dtype': dtype
            }

        return (lumina_model,)

class DownloadAndLoadGemmaModel:
    @classmethod
    def INPUT_TYPES(s):
        return {"required": {
            "precision": ([ 'bf16','fp32'],
                    {
                    "default": 'bf16'
                    }),
            },
        }

    RETURN_TYPES = ("GEMMAODEL",)
    RETURN_NAMES = ("gemma_model",)
    FUNCTION = "loadmodel"
    CATEGORY = "LuminaWrapper"

    def loadmodel(self, precision):
        device = mm.get_torch_device()
        dtype = {"bf16": torch.bfloat16, "fp16": torch.float16, "fp32": torch.float32}[precision]

        gemma_path = os.path.join(folder_paths.models_dir, "LLM", "gemma-2b")
          
        if not os.path.exists(gemma_path):
            if os.path.exists("/stable-diffusion-cache/models/clip/gemma-2b"):
                gemma_path = "/stable-diffusion-cache/models/clip/gemma-2b"
            else:
                print(f"Downloading Gemma model to: {gemma_path}")
                from huggingface_hub import snapshot_download
                snapshot_download(repo_id="alpindale/gemma-2b",
                                local_dir=gemma_path,
                                ignore_patterns=['*gguf*'],
                                local_dir_use_symlinks=False)
            
        tokenizer = AutoTokenizer.from_pretrained(gemma_path)
        tokenizer.padding_side = "right"

        attn_implementation = "flash_attention_2" if FLASH_ATTN_AVAILABLE and precision != "fp32" else "sdpa"
        print(f"Gemma attention mode: {attn_implementation}")

        #model_class = AutoModel if mode == 'text_encode' else GemmaForCausalLM
        model_class = GemmaForCausalLM
        text_encoder = model_class.from_pretrained(
            gemma_path, 
            torch_dtype=dtype, 
            device_map=device, 
            attn_implementation=attn_implementation,
        ).eval()

        gemma_model = {
            'tokenizer': tokenizer,
            'text_encoder': text_encoder,
        }

        return (gemma_model,)
    
class LuminaGemmaTextEncode:
    @classmethod
    def INPUT_TYPES(s):
        return {
            "required": {
                "gemma_model": ("GEMMAODEL", ),
                "latent": ("LATENT", ),
                "prompt": ("STRING", {"multiline": True, "default": "",}),
                "n_prompt": ("STRING", {"multiline": True, "default": "",}),
            },
            "optional": {
                "keep_model_loaded": ("BOOLEAN", {"default": False}),
            }
        }
    
    RETURN_TYPES = ("LUMINATEMBED",)
    RETURN_NAMES =("lumina_embeds",)
    FUNCTION = "encode"
    CATEGORY = "LuminaWrapper"

    def encode(self, gemma_model, latent, prompt, n_prompt, keep_model_loaded=False):
        device = mm.get_torch_device()
        offload_device = mm.unet_offload_device()
        mm.unload_all_models()
        mm.soft_empty_cache()

        tokenizer = gemma_model['tokenizer']
        text_encoder = gemma_model['text_encoder']
        text_encoder.to(device)

        B = latent["samples"].shape[0]
        prompts = [prompt] * B + [n_prompt] * B

        text_inputs = tokenizer(
            prompts,
            padding=True,
            pad_to_multiple_of=8,
            max_length=256,
            truncation=True,
            return_tensors="pt",
        )

        text_input_ids = text_inputs.input_ids
        prompt_masks = text_inputs.attention_mask.to(device)

        prompt_embeds = text_encoder(
            input_ids=text_input_ids.to(device),
            attention_mask=prompt_masks.to(device),
            output_hidden_states=True,
        ).hidden_states[-2]

        if not keep_model_loaded:
            print("Offloading text encoder...")
            text_encoder.to(offload_device)
            mm.soft_empty_cache()
            gc.collect()
        lumina_embeds = {
            'prompt_embeds': prompt_embeds,
            'prompt_masks': prompt_masks,
        }
        
        return (lumina_embeds,)

class LuminaTextAreaAppend:
    @classmethod
    def INPUT_TYPES(s):
        return {
            "required": {
                
                "prompt": ("STRING", {"multiline": True, "default": "",}),
                "row": ("INT", {"default": 1, "min": 1, "max": 8, "step": 1}),
                "column": ("INT", {"default": 1, "min": 1, "max": 8, "step": 1}),
            },
            "optional": {
                "prev_prompt": ("LUMINAAREAPROMPT", ),
            }
        }
    
    RETURN_TYPES = ("LUMINAAREAPROMPT",)
    RETURN_NAMES =("lumina_area_prompt",)
    FUNCTION = "process"
    CATEGORY = "LuminaWrapper"

    def process(self, prompt, row, column, prev_prompt=None):
        prompt_entry = {
            'prompt': prompt,
            'row': row,
            'column': column
        }

        if prev_prompt is not None:
            prompt_list = prev_prompt + [prompt_entry]
        else:
            prompt_list = [prompt_entry]

        return (prompt_list,)
        
class LuminaGemmaTextEncodeArea:
    @classmethod
    def INPUT_TYPES(s):
        return {
            "required": {
                "gemma_model": ("GEMMAODEL", ),
                "lumina_area_prompt": ("LUMINAAREAPROMPT",),
                "append_prompt": ("STRING", {"multiline": True, "default": "",}),
                "n_prompt": ("STRING", {"multiline": True, "default": "",}),
                
            },
            "optional": {
                "keep_model_loaded": ("BOOLEAN", {"default": False}),
            }
        }
    
    RETURN_TYPES = ("LUMINATEMBED",)
    RETURN_NAMES =("lumina_embeds",)
    FUNCTION = "encode"
    CATEGORY = "LuminaWrapper"

    def encode(self, gemma_model, lumina_area_prompt, append_prompt, n_prompt, keep_model_loaded=False):
        device = mm.get_torch_device()
        offload_device = mm.unet_offload_device()

        tokenizer = gemma_model['tokenizer']
        text_encoder = gemma_model['text_encoder']
        text_encoder.to(device)

        prompt_list = [entry['prompt'] + "," + append_prompt for entry in lumina_area_prompt]
        global_prompt = " ".join(prompt_list)
        prompts = prompt_list + [n_prompt] + [global_prompt]
        print("prompts: ", prompts)

        text_inputs = tokenizer(
            prompts,
            padding=True,
            pad_to_multiple_of=8,
            max_length=256,
            truncation=True,
            return_tensors="pt",
        )

        text_input_ids = text_inputs.input_ids
        prompt_masks = text_inputs.attention_mask.to(device)

        prompt_embeds = text_encoder(
            input_ids=text_input_ids.to(device),
            attention_mask=prompt_masks.to(device),
            output_hidden_states=True,
        ).hidden_states[-2]
        if not keep_model_loaded:
            print("Offloading text encoder...")
            text_encoder.to(offload_device)
            mm.soft_empty_cache()
            gc.collect()
        lumina_embeds = {
            'prompt_embeds': prompt_embeds,
            'prompt_masks': prompt_masks,
            'lumina_area_prompt': lumina_area_prompt
        }
        
        return (lumina_embeds,)
    
class GemmaSampler:
    @classmethod
    def INPUT_TYPES(s):
        return {
            "required": {
                "gemma_model": ("GEMMAODEL", ),
                "prompt": ("STRING", {"multiline": True, "default": "",}),
                "max_length": ("INT", {"default": 128, "min": 1, "max": 512, "step": 1}),
                "temperature": ("FLOAT", {"default": 0.7, "min": 0.0, "max": 1.0, "step": 0.01}),
                "do_sample": ("BOOLEAN", {"default": True}),
                "early_stopping": ("BOOLEAN", {"default": False}),
                "top_k": ("INT", {"default": 50, "min": 0, "max": 100, "step": 1}),
                "top_p": ("FLOAT", {"default": 0.95, "min": 0.0, "max": 1.0, "step": 0.01}),
                "repetition_penalty": ("FLOAT", {"default": 1.0, "min": 0.0, "max": 10.0, "step": 0.01}),
                "length_penalty": ("FLOAT", {"default": 1.0, "min": 0.0, "max": 10.0, "step": 0.01}),
            },
            "optional": {
                "keep_model_loaded": ("BOOLEAN", {"default": False}),
            }
        }
    
    RETURN_TYPES = ("STRING",)
    RETURN_NAMES =("string",)
    FUNCTION = "process"
    CATEGORY = "LuminaWrapper"

    def process(self, gemma_model, prompt, max_length, temperature, do_sample, top_k, top_p, repetition_penalty, 
                length_penalty, early_stopping, keep_model_loaded=False):
        device = mm.get_torch_device()
        offload_device = mm.unet_offload_device()

        mm.unload_all_models()
        mm.soft_empty_cache()

        tokenizer = gemma_model['tokenizer']
        model = gemma_model['text_encoder']
        model.to(device)

        text_inputs = tokenizer(
            prompt,
            return_tensors="pt",
        )

        text_input_ids = text_inputs.input_ids.to(device)

        result = model.generate(
            text_input_ids,
            max_length=max_length,
            temperature=temperature,
            do_sample=do_sample,
            early_stopping=early_stopping,
            top_k=top_k,
            top_p=top_p,
            repetition_penalty=repetition_penalty,
            length_penalty=length_penalty,
        )
        decoded = tokenizer.batch_decode(result, skip_special_tokens=True, clean_up_tokenization_spaces=False)[0]

        print(decoded)

        if not keep_model_loaded:
            print("Offloading text encoder...")
            model.to(offload_device)
            mm.soft_empty_cache()
            gc.collect()
        
        return (decoded,)

class LuminaT2ISampler:
    @classmethod
    def INPUT_TYPES(s):
        return {
            "required": {
            "lumina_model": ("LUMINAMODEL", ),
            "lumina_embeds": ("LUMINATEMBED", ),
            "latent": ("LATENT", ),
            "seed": ("INT", {"default": 0, "min": 0, "max": 0xffffffffffffffff}),
            "steps": ("INT", {"default": 25, "min": 1, "max": 200, "step": 1}),
            "cfg": ("FLOAT", {"default": 4.0, "min": 0.0, "max": 20.0, "step": 0.01}),
            "proportional_attn": ("BOOLEAN", {"default": False}),
            "do_extrapolation": ("BOOLEAN", {"default": False}),
            "scaling_watershed": ("FLOAT", {"default": 0.3, "min": 0.0, "max": 1.0, "step": 0.01}),
            "t_shift": ("INT", {"default": 4, "min": 1, "max": 20, "step": 1}),
            "solver": (
            [   
                'euler',
                'midpoint',
                'rk4',
            ],
            {
            "default": 'midpoint'
             }),
            },
            "optional": {
                "keep_model_loaded": ("BOOLEAN", {"default": False}),
                "strength": ("FLOAT", {"default": 1.0, "min": 0.0, "max": 1.0, "step": 0.01}),
            }
        }
    
    RETURN_TYPES = ("LATENT",)
    RETURN_NAMES =("samples",)
    FUNCTION = "process"
    CATEGORY = "LuminaWrapper"

    def process(self, lumina_model, lumina_embeds, latent, seed, steps, cfg, proportional_attn, solver, t_shift, 
                do_extrapolation, scaling_watershed, strength=1.0, keep_model_loaded=False):
        device = mm.get_torch_device()
        offload_device = mm.unet_offload_device()

        model = lumina_model['model']
        dtype = lumina_model['dtype']

        vae_scaling_factor = 0.13025 #SDXL scaling factor
        
        x1 = latent["samples"].clone() * vae_scaling_factor

        ode = ODE(steps, solver, t_shift, strength)

        B = x1.shape[0]
        W = x1.shape[3] * 8
        H = x1.shape[2] * 8

        z = torch.zeros_like(x1)

        for i in range(B):
            torch.manual_seed(seed + i)
            z[i] = torch.randn_like(x1[i])
            z[i] = z[i] * (1 - ode.t[0]) + x1[i] * ode.t[0]
        
        #torch.random.manual_seed(int(seed))
        #z = torch.randn([1, 4, z.shape[2], z.shape[3]], device=device)
       
        z = z.repeat(2, 1, 1, 1)
        z = z.to(dtype).to(device)

        train_args = lumina_model['train_args']

        cap_feats=lumina_embeds['prompt_embeds']
        cap_mask=lumina_embeds['prompt_masks']

        #calculate splits from prompt dict
        if 'lumina_area_prompt' in lumina_embeds:
            unique_rows = {entry['row'] for entry in lumina_embeds['lumina_area_prompt']}
            unique_columns = {entry['column'] for entry in lumina_embeds['lumina_area_prompt']}

            horizontal_splits = len(unique_columns)
            vertical_splits = len(unique_rows)
            print(f"Horizontal splits: {horizontal_splits} Vertical splits: {vertical_splits}")
            is_split=True
        else:
            horizontal_splits = 1
            vertical_splits = 1
            is_split=False

        model_kwargs = dict(
                        cap_feats=cap_feats[:-1] if is_split else cap_feats,
                        cap_mask=cap_mask[:-1] if is_split else cap_mask,
                        global_cap_feats=cap_feats[-1:] if is_split else cap_feats,
                        global_cap_mask=cap_mask[-1:] if is_split else cap_mask,
                        cfg_scale=cfg,
                        h_split_num=int(vertical_splits),
                        w_split_num=int(horizontal_splits),
                    )
        if proportional_attn:
            model_kwargs["proportional_attn"] = True
            model_kwargs["base_seqlen"] = (train_args.image_size // 16) ** 2
        else:
            model_kwargs["proportional_attn"] = False
            model_kwargs["base_seqlen"] = None

        if do_extrapolation:
            model_kwargs["scale_factor"] = math.sqrt(W * H / train_args.image_size**2)
            model_kwargs["scale_watershed"] = scaling_watershed
        else:
            model_kwargs["scale_factor"] = 1.0
            model_kwargs["scale_watershed"] = 1.0

        def offload_model():
            print("Offloading Lumina model...")
            model.to(offload_device)
            mm.soft_empty_cache()
            gc.collect()

        #inference
        model.to(device)
        try:
            samples = ode.sample(z, model.forward_with_cfg, **model_kwargs)[-1]
        except:
            if not keep_model_loaded:
                offload_model()
            raise mm.InterruptProcessingException()

        if not keep_model_loaded:
            offload_model()           
            
        samples = samples[:len(samples) // 2]
        samples = samples / vae_scaling_factor

        return ({'samples': samples},)   
     
NODE_CLASS_MAPPINGS = {
    "LuminaT2ISampler": LuminaT2ISampler,
    "DownloadAndLoadLuminaModel": DownloadAndLoadLuminaModel,
    "DownloadAndLoadGemmaModel": DownloadAndLoadGemmaModel,
    "LuminaGemmaTextEncode": LuminaGemmaTextEncode,
    "LuminaGemmaTextEncodeArea": LuminaGemmaTextEncodeArea,
    "LuminaTextAreaAppend": LuminaTextAreaAppend,
    "GemmaSampler": GemmaSampler
}
NODE_DISPLAY_NAME_MAPPINGS = {
    "LuminaT2ISampler": "Lumina T2I Sampler",
    "DownloadAndLoadLuminaModel": "DownloadAndLoadLuminaModel",
    "DownloadAndLoadGemmaModel": "DownloadAndLoadGemmaModel",
    "LuminaGemmaTextEncode": "Lumina Gemma Text Encode",
    "LuminaGemmaTextEncodeArea": "Lumina Gemma Text Encode Area",
    "LuminaTextAreaAppend": "Lumina Text Area Append",
    "GemmaSampler": "Gemma Sampler"
}<|MERGE_RESOLUTION|>--- conflicted
+++ resolved
@@ -67,24 +67,16 @@
         safetensors_path = os.path.join(model_path, "consolidated.00-of-01.safetensors")
         
         if not os.path.exists(safetensors_path):
-<<<<<<< HEAD
             if os.path.exists(os.path.join("/stable-diffusion-cache/models", "lumina", model_name)):
                 model_path = os.path.join("/stable-diffusion-cache/models", "lumina", model_name)
+                safetensors_path = os.path.join(model_path, "consolidated.00-of-01.safetensors")
             else:
                 print(f"Downloading Lumina model to: {model_path}")
                 from huggingface_hub import snapshot_download
                 snapshot_download(repo_id=model,
-                                ignore_patterns=['*ema*'],
+                                ignore_patterns=['*ema*', '*.pth'],
                                 local_dir=model_path,
                                 local_dir_use_symlinks=False)
-=======
-            print(f"Downloading Lumina model to: {model_path}")
-            from huggingface_hub import snapshot_download
-            snapshot_download(repo_id=model,
-                            ignore_patterns=['*ema*', '*.pth'],
-                            local_dir=model_path,
-                            local_dir_use_symlinks=False)
->>>>>>> 6abdb133
                   
         #train_args = torch.load(os.path.join(model_path, "model_args.pth"))
 
